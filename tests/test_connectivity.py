from unittest.mock import PropertyMock

import numpy as np
from pytest import mark

from spectral_connectivity.connectivity import (
    Connectivity,
    _bandpass,
    _complex_inner_product,
    _conjugate_transpose,
    _find_largest_independent_group,
    _find_largest_significant_group,
    _get_independent_frequencies,
    _get_independent_frequency_step,
    _inner_combination,
    _remove_instantaneous_causality,
    _reshape,
    _set_diagonal_to_zero,
    _squared_magnitude,
    _total_inflow,
    _total_outflow,
)


@mark.parametrize("axis", [(0), (1), (2), (3)])
@mark.parametrize("dtype", [np.complex64, np.complex128])
def test_cross_spectrum(axis, dtype):
    """Test that the cross spectrum is correct for each dimension."""
    n_time_samples, n_trials, n_tapers, n_fft_samples, n_signals = (2, 2, 2, 2, 2)
    fourier_coefficients = np.zeros(
        (n_time_samples, n_trials, n_tapers, n_fft_samples, n_signals), dtype=dtype
    )

    signal_fourier_coefficient = [
        2 * np.exp(1j * np.pi / 2),
        3 * np.exp(1j * -np.pi / 2),
    ]
    fourier_ind = [slice(0, 4)] * 5
    fourier_ind[-1] = slice(None)
    fourier_ind[axis] = slice(1, 2)
    fourier_coefficients[tuple(fourier_ind)] = signal_fourier_coefficient

    expected_cross_spectral_matrix = np.zeros(
        (n_time_samples, n_trials, n_tapers, n_fft_samples, n_signals, n_signals),
        dtype=dtype,
    )

    expected_slice = np.array([[4, -6], [-6, 9]], dtype=dtype)
    expected_ind = [slice(0, 5)] * 6
    expected_ind[-1] = slice(None)
    expected_ind[-2] = slice(None)
    expected_ind[axis] = slice(1, 2)
    expected_cross_spectral_matrix[tuple(expected_ind)] = expected_slice

    this_Conn = Connectivity(fourier_coefficients=fourier_coefficients)
    assert np.allclose(expected_cross_spectral_matrix, this_Conn._cross_spectral_matrix)


def test_subset_cross_spectrum():
    n_time_samples, n_trials, n_tapers, n_fft_samples, n_signals = (2, 2, 2, 2, 2)
    fourier_coefficients = np.zeros(
        (n_time_samples, n_trials, n_tapers, n_fft_samples, n_signals), dtype=complex
    )
    fourier_coefficients[..., :] = [
        2 * np.exp(1j * np.pi / 2),
        3 * np.exp(1j * -np.pi / 2),
    ]
    pairs = np.array([[0, 0], [0, 1]])
    this_Conn = Connectivity(fourier_coefficients=fourier_coefficients)
    full_csm = this_Conn._cross_spectral_matrix
    subset_csm = this_Conn._subset_cross_spectral_matrix(pairs)
    assert np.allclose(
        subset_csm[..., pairs[:, 0], pairs[:, 1]],
        full_csm[..., pairs[:, 0], pairs[:, 1]],
    )
    assert np.allclose(
        subset_csm[..., pairs[:, 1], pairs[:, 0]],
        full_csm[..., pairs[:, 1], pairs[:, 0]],
    )


@mark.parametrize("dtype", [np.complex64, np.complex128])
def test_power(dtype):
    n_time_samples, n_trials, n_tapers, n_fft_samples, n_signals = (1, 1, 1, 1, 2)
    fourier_coefficients = np.zeros(
        (n_time_samples, n_trials, n_tapers, n_fft_samples, n_signals), dtype=dtype
    )

    fourier_coefficients[..., :] = [
        2 * np.exp(1j * np.pi / 2),
        3 * np.exp(1j * -np.pi / 2),
    ]

    expected_power = np.zeros((n_time_samples, n_fft_samples, n_signals))

    expected_power[..., :] = [4, 9]

    this_Conn = Connectivity(fourier_coefficients=fourier_coefficients)
    assert np.allclose(expected_power, this_Conn.power())


@mark.parametrize(
    "expectation_type, expected_shape",
    [("trials_tapers", (1, 4, 5)), ("trials", (1, 3, 4, 5)), ("tapers", (1, 2, 4, 5))],
)
def test_expectation(expectation_type, expected_shape):
    n_time_samples, n_trials, n_tapers, n_fft_samples, n_signals = (1, 2, 3, 4, 5)
    fourier_coefficients = np.zeros(
        (n_time_samples, n_trials, n_tapers, n_fft_samples, n_signals), dtype=complex
    )

    this_Conn = Connectivity(
        fourier_coefficients=fourier_coefficients,
        expectation_type=expectation_type,
    )
    expectation_function = this_Conn._expectation
    assert np.allclose(expected_shape, expectation_function(fourier_coefficients).shape)


@mark.parametrize(
    "expectation_type, expected_n_observations",
    [("trials_tapers", 6), ("trials", 2), ("tapers", 3)],
)
def test_n_observations(expectation_type, expected_n_observations):
    n_time_samples, n_trials, n_tapers, n_fft_samples, n_signals = (1, 2, 3, 4, 5)
    fourier_coefficients = np.zeros(
        (n_time_samples, n_trials, n_tapers, n_fft_samples, n_signals), dtype=complex
    )

    this_Conn = Connectivity(
        fourier_coefficients=fourier_coefficients,
        expectation_type=expectation_type,
    )
    assert this_Conn.n_observations == expected_n_observations


@mark.parametrize("dtype", [np.complex64, np.complex128])
def test_coherency(dtype):
    n_time_samples, n_trials, n_tapers, n_fft_samples, n_signals = (1, 30, 1, 1, 2)
    fourier_coefficients = np.zeros(
        (n_time_samples, n_trials, n_tapers, n_fft_samples, n_signals), dtype=dtype
    )

    fourier_coefficients[..., :] = [
        2 * np.exp(1j * np.pi / 2),
        3 * np.exp(1j * -np.pi / 2),
    ]
    this_Conn = Connectivity(fourier_coefficients=fourier_coefficients)
    expected_coherence_magnitude = np.array([[np.nan, 1], [1, np.nan]])
    expected_phase = np.zeros((2, 2)) * np.nan
    expected_phase[0, 1] = np.pi
    expected_phase[1, 0] = -np.pi

    assert np.allclose(
        np.abs(this_Conn.coherency().squeeze()),
        expected_coherence_magnitude,
        equal_nan=True,
    )
    assert np.allclose(
        np.angle(this_Conn.coherency().squeeze()), expected_phase, equal_nan=True
    )


def test_imaginary_coherence():
    """Test that imaginary coherence sets signals with the same phase
    to zero."""
    n_time_samples, n_trials, n_tapers, n_fft_samples, n_signals = (1, 30, 1, 1, 2)
    fourier_coefficients = np.zeros(
        (n_time_samples, n_trials, n_tapers, n_fft_samples, n_signals), dtype=complex
    )

    fourier_coefficients[..., :] = [2 * np.exp(1j * 0), 3 * np.exp(1j * 0)]
    expected_imaginary_coherence = np.zeros((2, 2))

    this_Conn = Connectivity(fourier_coefficients=fourier_coefficients)
    assert np.allclose(
        this_Conn.imaginary_coherence().squeeze(), expected_imaginary_coherence
    )


def test_phase_locking_value():
    """Make sure phase locking value ignores magnitudes."""
    np.random.seed(42)
    n_time_samples, n_trials, n_tapers, n_fft_samples, n_signals = (1, 30, 1, 1, 2)
    fourier_coefficients = np.random.uniform(
        0, 2, (n_time_samples, n_trials, n_tapers, n_fft_samples, n_signals)
    ) * np.exp(1j * np.pi / 2)
    expected_phase_locking_value_magnitude = np.ones(fourier_coefficients.shape)
    expected_phase_locking_value_angle = np.zeros(fourier_coefficients.shape)
    this_Conn = Connectivity(fourier_coefficients=fourier_coefficients)

    assert np.allclose(
        np.abs(this_Conn.phase_locking_value()), expected_phase_locking_value_magnitude
    )
    assert np.allclose(
        np.angle(this_Conn.phase_locking_value()), expected_phase_locking_value_angle
    )


def test_phase_lag_index_sets_zero_phase_signals_to_zero():
    n_time_samples, n_trials, n_tapers, n_fft_samples, n_signals = (1, 30, 1, 1, 2)
    fourier_coefficients = np.zeros(
        (n_time_samples, n_trials, n_tapers, n_fft_samples, n_signals), dtype=complex
    )

    fourier_coefficients[..., :] = [2 * np.exp(1j * 0), 3 * np.exp(1j * 0)]
    expected_phase_lag_index = np.zeros((2, 2))

    this_Conn = Connectivity(fourier_coefficients=fourier_coefficients)
    assert np.allclose(this_Conn.phase_lag_index().squeeze(), expected_phase_lag_index)


def test_phase_lag_index_sets_angles_up_to_pi_to_same_value():
    np.random.seed(42)
    n_time_samples, n_trials, n_tapers, n_fft_samples, n_signals = (1, 30, 1, 1, 2)
    fourier_coefficients = np.zeros(
        (n_time_samples, n_trials, n_tapers, n_fft_samples, n_signals), dtype=complex
    )
    fourier_coefficients[..., 0] = np.random.uniform(
        0.1, 2, (n_time_samples, n_trials, n_tapers, n_fft_samples)
    ) * np.exp(1j * np.pi / 2)
    fourier_coefficients[..., 1] = np.random.uniform(
        0.1, 2, (n_time_samples, n_trials, n_tapers, n_fft_samples)
    ) * np.exp(1j * np.pi / 4)

    expected_phase_lag_index = np.zeros((2, 2))
    expected_phase_lag_index[0, 1] = 1
    expected_phase_lag_index[1, 0] = -1

    this_Conn = Connectivity(fourier_coefficients=fourier_coefficients)

    assert np.allclose(this_Conn.phase_lag_index().squeeze(), expected_phase_lag_index)


def test_weighted_phase_lag_index_sets_zero_phase_signals_to_zero():
    n_time_samples, n_trials, n_tapers, n_fft_samples, n_signals = (1, 30, 1, 1, 2)
    fourier_coefficients = np.zeros(
        (n_time_samples, n_trials, n_tapers, n_fft_samples, n_signals), dtype=complex
    )

    fourier_coefficients[..., :] = [2 * np.exp(1j * 0), 3 * np.exp(1j * 0)]
    expected_phase_lag_index = np.zeros((2, 2))

    this_Conn = Connectivity(fourier_coefficients=fourier_coefficients)
    assert np.allclose(
        this_Conn.weighted_phase_lag_index().squeeze(), expected_phase_lag_index
    )


def test_weighted_phase_lag_index_is_same_as_phase_lag_index():
    n_time_samples, n_trials, n_tapers, n_fft_samples, n_signals = (1, 30, 1, 1, 2)
    fourier_coefficients = np.zeros(
        (n_time_samples, n_trials, n_tapers, n_fft_samples, n_signals), dtype=complex
    )

    fourier_coefficients[..., :] = [
        1 * np.exp(1j * 3 * np.pi / 4),
        1 * np.exp(1j * 5 * np.pi / 4),
    ]

    this_Conn = Connectivity(fourier_coefficients=fourier_coefficients)
    assert np.allclose(
        this_Conn.phase_lag_index(), this_Conn.weighted_phase_lag_index()
    )


def test_debiased_squared_phase_lag_index():
    """Test that incoherent signals are set to zero or below."""
    np.random.seed(0)
    n_time_samples, n_trials, n_tapers, n_fft_samples, n_signals = (1, 200, 5, 1, 2)
    fourier_coefficients = np.zeros(
        (n_time_samples, n_trials, n_tapers, n_fft_samples, n_signals), dtype=complex
    )

    angles1 = np.random.uniform(
        0, 2 * np.pi, (n_time_samples, n_trials, n_tapers, n_fft_samples)
    )
    angles2 = np.random.uniform(
        0, 2 * np.pi, (n_time_samples, n_trials, n_tapers, n_fft_samples)
    )

    fourier_coefficients[..., 0] = np.exp(1j * angles1)
    fourier_coefficients[..., 1] = np.exp(1j * angles2)

    this_Conn = Connectivity(fourier_coefficients=fourier_coefficients)

    assert np.all(this_Conn.debiased_squared_phase_lag_index() < np.finfo(float).eps)


def test_debiased_squared_weighted_phase_lag_index():
    """Test that incoherent signals are set to zero or below."""
    np.random.seed(0)
    n_time_samples, n_trials, n_tapers, n_fft_samples, n_signals = (1, 200, 5, 1, 2)
    fourier_coefficients = np.zeros(
        (n_time_samples, n_trials, n_tapers, n_fft_samples, n_signals), dtype=complex
    )

    angles1 = np.random.uniform(
        0, 2 * np.pi, (n_time_samples, n_trials, n_tapers, n_fft_samples)
    )
    angles2 = np.random.uniform(
        0, 2 * np.pi, (n_time_samples, n_trials, n_tapers, n_fft_samples)
    )

    fourier_coefficients[..., 0] = np.exp(1j * angles1)
    fourier_coefficients[..., 1] = np.exp(1j * angles2)

    this_Conn = Connectivity(fourier_coefficients=fourier_coefficients)

    # set NaN to 0 so less than will work
    debiased_wPLI = this_Conn.debiased_squared_weighted_phase_lag_index()
    debiased_wPLI[np.isnan(debiased_wPLI)] = 0

    assert np.all(debiased_wPLI < np.finfo(float).eps)


def test_pairwise_phase_consistency():
    """Test that incoherent signals are set to zero or below
    and that differences in power are ignored."""
    np.random.seed(0)
    n_time_samples, n_trials, n_tapers, n_fft_samples, n_signals = (1, 200, 5, 1, 2)
    fourier_coefficients = np.zeros(
        (n_time_samples, n_trials, n_tapers, n_fft_samples, n_signals), dtype=complex
    )

    magnitude1 = np.random.uniform(
        0.5, 3, (n_time_samples, n_trials, n_tapers, n_fft_samples)
    )
    angles1 = np.random.uniform(
        0, 2 * np.pi, (n_time_samples, n_trials, n_tapers, n_fft_samples)
    )
    magnitude2 = np.random.uniform(
        0.5, 3, (n_time_samples, n_trials, n_tapers, n_fft_samples)
    )
    angles2 = np.random.uniform(
        0, 2 * np.pi, (n_time_samples, n_trials, n_tapers, n_fft_samples)
    )

    fourier_coefficients[..., 0] = magnitude1 * np.exp(1j * angles1)
    fourier_coefficients[..., 1] = magnitude2 * np.exp(1j * angles2)

    this_Conn = Connectivity(fourier_coefficients=fourier_coefficients)
    ppc = this_Conn.pairwise_phase_consistency()

    # set diagonal to zero because its always 1
    diagonal_ind = np.arange(0, n_signals)
    ppc[..., diagonal_ind, diagonal_ind] = 0

    assert np.all(ppc < np.finfo(float).eps)


def test__reshape():
    n_time_samples, n_trials, n_tapers, n_fft_samples, n_signals = (20, 100, 3, 10, 2)
    fourier_coefficients = np.zeros(
        (n_time_samples, n_trials, n_tapers, n_fft_samples, n_signals), dtype=complex
    )
    expected_shape = (n_time_samples, n_fft_samples, n_signals, n_trials * n_tapers)
    assert np.allclose(_reshape(fourier_coefficients).shape, expected_shape)


def test__squared_magnitude():
    test_array = np.array([[1, 2], [3, 4]])
    expected_array = np.array([[1, 4], [9, 16]])
    assert np.allclose(_squared_magnitude(test_array), expected_array)


def test__conjugate_transpose():
    test_array = np.zeros((2, 2, 4), dtype=complex)
    test_array[1, ...] = [
        [1 + 2j, 3 + 4j, 5 + 6j, 7 + 8j],
        [1 - 2j, 3 - 4j, 5 - 6j, 7 - 8j],
    ]
    expected_array = np.zeros((2, 4, 2), dtype=complex)
    expected_array[1, ...] = test_array[1, ...].conj().transpose()
    assert np.allclose(_conjugate_transpose(test_array), expected_array)


def test__complex_inner_product():
    """Test that the complex inner product is taken over the last two
    dimensions."""
    test_array1 = np.zeros((3, 2, 4), dtype=complex)
    test_array2 = np.zeros((3, 2, 4), dtype=complex)

    x1 = np.ones((2, 4)) * np.exp(1j * np.pi / 2)
    x2 = np.ones((2, 4)) * np.exp(1j * 0)

    test_array1[1, :, :] = x1
    test_array2[1, :, :] = x2

    test_array1[2, :, :] = x1
    test_array2[2, :, :] = x1

    expected_inner_product = np.zeros((3, 2, 2), dtype=complex)
    expected_inner_product[1, ...] = x1.dot(x2.T.conj())
    expected_inner_product[2, ...] = x1.dot(x1.T.conj())

    assert np.allclose(
        _complex_inner_product(test_array1, test_array2), expected_inner_product
    )


def test__set_diagonal_to_zero():
    test_array = np.ones((2, 2, 2))
    expected_array = np.ones((2, 2, 2))
    expected_array[0, 0, 0] = 0
    expected_array[0, 1, 1] = 0
    expected_array[1, 0, 0] = 0
    expected_array[1, 1, 1] = 0
    assert np.allclose(_set_diagonal_to_zero(test_array), expected_array)


def test__bandpass():
    test_data = np.arange(0, 10).reshape((2, 5))
    labels = np.arange(0, 5) * 2
    labels_of_interest = [1, 5]

    expected_labels = np.array([2, 4])
    expected_data = np.array([[1, 2], [6, 7]])

    filtered_data, filtered_labels = _bandpass(
        test_data, labels, labels_of_interest, axis=-1
    )

    assert np.allclose(expected_data, filtered_data) & np.allclose(
        expected_labels, filtered_labels
    )


@mark.parametrize(
    "frequency_difference, frequency_resolution, expected_step",
    [(2.0, 5.0, 3), (5.0, 2.0, 1), (2.0, 2.0, 1)],
)
def test__get_independent_frequency_step(
    frequency_difference, frequency_resolution, expected_step
):
    step = _get_independent_frequency_step(frequency_difference, frequency_resolution)
    assert step == expected_step


@mark.parametrize(
    "is_significant, expected_is_significant",
    [
        (
            np.array([False, True, True, False, True, True, True, False]),
            np.array([False, False, False, False, True, True, True, False]),
        ),
        (np.ones((10,), dtype=bool), np.ones((10,), dtype=bool)),
    ],
)
def test__find_largest_significant_group(is_significant, expected_is_significant):
    assert np.allclose(
        _find_largest_significant_group(is_significant), expected_is_significant
    )


def test__find_largest_significant_group_with_no_significant():
    is_significant = np.zeros((10,), dtype=bool)
    expected_is_significant = np.zeros((10,), dtype=bool)

    assert np.allclose(
        _find_largest_significant_group(is_significant), expected_is_significant
    )


def test__get_independent_frequencies():
    is_significant = np.zeros((10,), dtype=bool)
    is_significant[3:7] = True
    frequency_step = 2

    expected_is_significant = np.zeros((10,), dtype=bool)
    expected_is_significant[3:7:frequency_step] = True

    assert np.allclose(
        _get_independent_frequencies(is_significant, frequency_step),
        expected_is_significant,
    )


@mark.parametrize(
    "min_group_size, expected_is_significant",
    [
        (3, np.zeros((10,), dtype=bool)),
        (
            1,
            np.array(
                [False, False, False, False, True, False, True, False, False, False],
                dtype=bool,
            ),
        ),
    ],
)
def test__find_largest_independent_group(min_group_size, expected_is_significant):
    is_significant = np.zeros((10,), dtype=bool)
    is_significant[1:3] = True
    is_significant[4:7] = True
    is_significant[8] = True
    frequency_step = 2

    assert np.allclose(
        _find_largest_independent_group(
            is_significant, frequency_step, min_group_size=min_group_size
        ),
        expected_is_significant,
    )


def test__total_inflow():
    transfer_function = np.ones((2, 3, 3))
    noise_variance = [4, 2, 3]
    expected_total_inflow = 3 * np.ones((2, 3, 1))

    assert np.allclose(
        _total_inflow(transfer_function, noise_variance), expected_total_inflow
    )


def test__total_outflow():
    MVAR_Fourier_coefficients = np.ones((2, 3, 3))
    noise_variance = np.array([0.25, 0.5, 1 / 3])
    expected_total_outflow = np.ones((2, 1, 3)) * np.sqrt(1.0 / noise_variance * 3)

    assert np.allclose(
        _total_outflow(MVAR_Fourier_coefficients, noise_variance),
        expected_total_outflow,
    )


def test__remove_instantaneous_causality():
    noise_covariance = np.zeros((2, 2, 2))
    x1 = np.array([[1, 2], [2, 4]], dtype=float)
    x2 = np.array([[8, 4], [4, 16]], dtype=float)
    noise_covariance[0, ...] = x1
    noise_covariance[1, ...] = x2

    # x -> y: var(x) - (cov(x,y) ** 2 / var(y))
    # y -> x: var(y) - (cov(x,y) ** 2 / var(x))
    expected_rotated_noise_covariance = np.zeros((2, 2, 2))

    expected_rotated_noise_covariance[0, 0, 1] = x1[1, 1] - (x1[0, 1] ** 2 / x1[0, 0])
    expected_rotated_noise_covariance[0, 1, 0] = x1[0, 0] - (x1[1, 0] ** 2 / x1[1, 1])

    expected_rotated_noise_covariance[1, 0, 1] = x2[1, 1] - (x2[0, 1] ** 2 / x2[0, 0])
    expected_rotated_noise_covariance[1, 1, 0] = x2[0, 0] - (x2[1, 0] ** 2 / x2[1, 1])

    assert np.allclose(
        _remove_instantaneous_causality(noise_covariance),
        expected_rotated_noise_covariance,
    )


def test__inner_combination():
    n_time_samples, n_fft_samples, n_signals = (2, 3, 2)
    test_data = np.arange(0, n_time_samples * n_fft_samples * n_signals).reshape(
        (n_time_samples, n_fft_samples, n_signals)
    )

    expected_combination = np.array([[8, 23], [188, 239]])

    assert np.allclose(_inner_combination(test_data, axis=-2), expected_combination)


def test_directed_transfer_function():
    # Use proper 5D shape for fourier_coefficients
    c = Connectivity(fourier_coefficients=np.empty((1, 1, 1, 1, 2)))
    type(c)._transfer_function = PropertyMock(
        return_value=np.arange(1, 5).reshape((2, 2))
    )
    dtf = c.directed_transfer_function()
    assert np.allclose(dtf.sum(axis=-1), 1.0)
    assert np.all((dtf >= 0.0) & (dtf <= 1.0))


def test_partial_directed_coherence():
    # Use proper 5D shape for fourier_coefficients
    c = Connectivity(fourier_coefficients=np.empty((1, 1, 1, 1, 2)))
    type(c)._MVAR_Fourier_coefficients = PropertyMock(
        return_value=np.arange(1, 5).reshape((2, 2))
    )
    pdc = c.partial_directed_coherence()
    assert np.allclose(pdc.sum(axis=-2), 1.0)
    assert np.all((pdc >= 0.0) & (pdc <= 1.0))


def test_subset_pairwise_granger_prediction():
    np.random.seed(0)
    T = 64

    # Generate causal signals: x -> y
    x = np.random.randn(2, T)
    y = np.zeros_like(x)
    for t in range(1, T):
        y[:, t] = 0.8 * x[:, t - 1]

    # Stack to [trials, signals, time]
    data = np.stack([x, y], axis=1)

    fft_data = np.fft.rfft(data, axis=-1)
    fourier_coefficients = fft_data[None, :, None, :, :]
    c = Connectivity(fourier_coefficients=fourier_coefficients)
    pairs = np.array([[0, 0], [0, 1]])
    gp_subset = c.subset_pairwise_spectral_granger_prediction(pairs)
    gp_all = c.pairwise_spectral_granger_prediction()
    assert gp_subset.shape == gp_all.shape
    for i, j in pairs:
        assert np.allclose(gp_subset[..., i, j], gp_all[..., i, j], equal_nan=True)
        assert np.allclose(gp_subset[..., j, i], gp_all[..., j, i], equal_nan=True)


<<<<<<< HEAD
def test_nyquist_bin_even_n():
    """Test that Nyquist bin is included for even N FFT lengths."""
    # Create signal with even FFT length (N=1024)
    np.random.seed(42)
    n_time_samples, n_trials, n_tapers, n_fft_samples, n_signals = 1, 1, 1, 1024, 2

    # Create random fourier coefficients with full frequency spectrum
    fourier_coefficients = np.random.random(
        (n_time_samples, n_trials, n_tapers, n_fft_samples, n_signals)
    ).astype(complex)

    c = Connectivity(fourier_coefficients=fourier_coefficients)

    # Test coherence which uses @_non_negative_frequencies decorator
    coherence = c.coherence_magnitude()

    # For even N=1024, should have N//2+1 = 513 frequencies (including Nyquist)
    expected_n_frequencies = n_fft_samples // 2 + 1
    assert (
        coherence.shape[-3] == expected_n_frequencies
    ), f"Expected {expected_n_frequencies} frequencies, got {coherence.shape[-3]}"

    # Test that frequencies property shape matches when provided
    # (frequencies is None when not provided to constructor)


def test_nyquist_bin_odd_n():
    """Test that frequency indexing works correctly for odd N FFT lengths."""
    # Create signal with odd FFT length (N=1023)
    np.random.seed(42)
    n_time_samples, n_trials, n_tapers, n_fft_samples, n_signals = 1, 1, 1, 1023, 2

    # Create random fourier coefficients with full frequency spectrum
    fourier_coefficients = np.random.random(
        (n_time_samples, n_trials, n_tapers, n_fft_samples, n_signals)
    ).astype(complex)

    c = Connectivity(fourier_coefficients=fourier_coefficients)

    # Test coherence which uses @_non_negative_frequencies decorator
    coherence = c.coherence_magnitude()

    # For odd N=1023, should have (N+1)//2 = 512 frequencies (no Nyquist)
    expected_n_frequencies = (n_fft_samples + 1) // 2
    assert (
        coherence.shape[-3] == expected_n_frequencies
    ), f"Expected {expected_n_frequencies} frequencies, got {coherence.shape[-3]}"

    # Test that frequencies property shape matches when provided
    # (frequencies is None when not provided to constructor)
=======
def test_connectivity_rejects_wrong_ndim():
    """Test that Connectivity rejects inputs with wrong number of dimensions."""
    import pytest

    # Test 1D array
    with pytest.raises(ValueError, match="must be 5-dimensional, got 1D"):
        fourier_1d = np.ones(10, dtype=np.complex128)
        Connectivity(fourier_coefficients=fourier_1d)

    # Test 2D array
    with pytest.raises(ValueError, match="must be 5-dimensional, got 2D"):
        fourier_2d = np.ones((10, 5), dtype=np.complex128)
        Connectivity(fourier_coefficients=fourier_2d)

    # Test 3D array
    with pytest.raises(ValueError, match="must be 5-dimensional, got 3D"):
        fourier_3d = np.ones((10, 5, 2), dtype=np.complex128)
        Connectivity(fourier_coefficients=fourier_3d)

    # Test 4D array
    with pytest.raises(ValueError, match="must be 5-dimensional, got 4D"):
        fourier_4d = np.ones((10, 5, 2, 100), dtype=np.complex128)
        Connectivity(fourier_coefficients=fourier_4d)

    # Test 6D array
    with pytest.raises(ValueError, match="must be 5-dimensional, got 6D"):
        fourier_6d = np.ones((10, 5, 2, 100, 3, 4), dtype=np.complex128)
        Connectivity(fourier_coefficients=fourier_6d)

    # Verify error message contains helpful information
    with pytest.raises(
        ValueError, match=r"Expected shape.*n_time_windows.*n_trials.*n_tapers"
    ):
        fourier_3d = np.ones((10, 5, 2), dtype=np.complex128)
        Connectivity(fourier_coefficients=fourier_3d)

    # Verify error message suggests using Multitaper
    with pytest.raises(ValueError, match="use the Multitaper class"):
        fourier_2d = np.ones((10, 5), dtype=np.complex128)
        Connectivity(fourier_coefficients=fourier_2d)


def test_connectivity_requires_multiple_signals():
    """Test that Connectivity requires at least 2 signals."""
    import pytest

    # Test with 0 signals
    with pytest.raises(ValueError, match=r"At least 2 signals are required.*got 0"):
        fourier_0_signals = np.ones((2, 2, 2, 100, 0), dtype=np.complex128)
        Connectivity(fourier_coefficients=fourier_0_signals)

    # Test with 1 signal
    with pytest.raises(ValueError, match=r"At least 2 signals are required.*got 1"):
        fourier_1_signal = np.ones((2, 2, 2, 100, 1), dtype=np.complex128)
        Connectivity(fourier_coefficients=fourier_1_signal)

    # Verify that 2 signals is accepted
    fourier_2_signals = np.ones((2, 2, 2, 100, 2), dtype=np.complex128)
    conn = Connectivity(fourier_coefficients=fourier_2_signals)
    assert conn.fourier_coefficients.shape[-1] == 2


def test_connectivity_warns_on_nan():
    """Test that Connectivity warns when fourier_coefficients contains NaN or Inf."""
    import warnings

    # Test NaN values
    fourier_with_nan = np.ones((2, 2, 2, 100, 2), dtype=np.complex128)
    fourier_with_nan[0, 0, 0, 0, 0] = np.nan

    with warnings.catch_warnings(record=True) as w:
        warnings.simplefilter("always")
        Connectivity(fourier_coefficients=fourier_with_nan)
        assert len(w) == 1
        assert issubclass(w[0].category, UserWarning)
        assert "NaN or Inf values" in str(w[0].message)
        assert "Check your input data" in str(w[0].message)

    # Test Inf values
    fourier_with_inf = np.ones((2, 2, 2, 100, 2), dtype=np.complex128)
    fourier_with_inf[0, 0, 0, 0, 0] = np.inf

    with warnings.catch_warnings(record=True) as w:
        warnings.simplefilter("always")
        Connectivity(fourier_coefficients=fourier_with_inf)
        assert len(w) == 1
        assert issubclass(w[0].category, UserWarning)
        assert "NaN or Inf values" in str(w[0].message)

    # Test complex Inf values
    fourier_with_complex_inf = np.ones((2, 2, 2, 100, 2), dtype=np.complex128)
    fourier_with_complex_inf[0, 0, 0, 0, 0] = complex(np.inf, 1.0)

    with warnings.catch_warnings(record=True) as w:
        warnings.simplefilter("always")
        Connectivity(fourier_coefficients=fourier_with_complex_inf)
        assert len(w) == 1
        assert "NaN or Inf values" in str(w[0].message)
        # Check for actionable suggestions
        assert "interpolating" in str(w[0].message) or "artifact removal" in str(
            w[0].message
        )

    # Test valid data (no warning)
    fourier_valid = np.ones((2, 2, 2, 100, 2), dtype=np.complex128)

    with warnings.catch_warnings(record=True) as w:
        warnings.simplefilter("always")
        Connectivity(fourier_coefficients=fourier_valid)
        # Filter out any warnings that are not from Connectivity
        connectivity_warnings = [
            warning for warning in w if "fourier_coefficients" in str(warning.message)
        ]
        assert len(connectivity_warnings) == 0


def test_expectation_cross_spectral_matrix_blocks():
    """Test that blocked computation produces identical results to unblocked.

    The blocks parameter enables memory-efficient computation of large
    connectivity matrices by processing signal pairs in chunks. This test
    verifies that using blocks produces identical results to computing all
    connections at once.
    """
    # Create test data with known structure
    # Use realistic dimensions: 10 time windows, 3 trials, 5 tapers, 50 frequencies, 10 signals
    n_time_windows = 10
    n_trials = 3
    n_tapers = 5
    n_frequencies = 50
    n_signals = 10

    # Create Fourier coefficients with some structure
    np.random.seed(42)
    fourier_coefficients = np.random.randn(
        n_time_windows, n_trials, n_tapers, n_frequencies, n_signals
    ) + 1j * np.random.randn(
        n_time_windows, n_trials, n_tapers, n_frequencies, n_signals
    )
    fourier_coefficients = fourier_coefficients.astype(np.complex128)

    # Test with different expectation types
    expectation_types = ["trials_tapers", "trials", "tapers"]

    for expectation_type in expectation_types:
        # Compute without blocks (all connections at once)
        conn_unblocked = Connectivity(
            fourier_coefficients=fourier_coefficients,
            expectation_type=expectation_type,
            blocks=None,
        )
        csm_unblocked = conn_unblocked._expectation_cross_spectral_matrix()

        # Test with different numbers of blocks
        for n_blocks in [2, 3, 5]:
            conn_blocked = Connectivity(
                fourier_coefficients=fourier_coefficients,
                expectation_type=expectation_type,
                blocks=n_blocks,
            )
            csm_blocked = conn_blocked._expectation_cross_spectral_matrix()

            # Verify shapes match
            assert csm_blocked.shape == csm_unblocked.shape, (
                f"Shape mismatch with blocks={n_blocks}, "
                f"expectation_type={expectation_type}: "
                f"{csm_blocked.shape} vs {csm_unblocked.shape}"
            )

            # Verify values match within floating-point tolerance
            assert np.allclose(csm_blocked, csm_unblocked, rtol=1e-10, atol=1e-12), (
                f"Values mismatch with blocks={n_blocks}, "
                f"expectation_type={expectation_type}. "
                f"Max difference: {np.max(np.abs(csm_blocked - csm_unblocked))}"
            )


def test_expectation_cross_spectral_matrix_blocks_coherence():
    """Test that blocked computation produces identical coherence results.

    This test verifies that coherence, a normalized connectivity measure,
    produces identical results whether computed with or without blocks.
    """
    # Create test data
    n_time_windows = 5
    n_trials = 2
    n_tapers = 3
    n_frequencies = 20
    n_signals = 8

    np.random.seed(123)
    fourier_coefficients = np.random.randn(
        n_time_windows, n_trials, n_tapers, n_frequencies, n_signals
    ) + 1j * np.random.randn(
        n_time_windows, n_trials, n_tapers, n_frequencies, n_signals
    )
    fourier_coefficients = fourier_coefficients.astype(np.complex128)

    # Compute coherence without blocks
    conn_unblocked = Connectivity(
        fourier_coefficients=fourier_coefficients, blocks=None
    )
    coherence_unblocked = conn_unblocked.coherence_magnitude()

    # Compute coherence with blocks
    for n_blocks in [2, 4]:
        conn_blocked = Connectivity(
            fourier_coefficients=fourier_coefficients, blocks=n_blocks
        )
        coherence_blocked = conn_blocked.coherence_magnitude()

        # Verify shapes match
        assert coherence_blocked.shape == coherence_unblocked.shape

        # Verify NaN locations match (diagonal elements)
        assert np.array_equal(
            np.isnan(coherence_blocked), np.isnan(coherence_unblocked)
        ), f"NaN pattern mismatch with blocks={n_blocks}"

        # Verify non-NaN values match
        mask = ~np.isnan(coherence_unblocked)
        assert np.allclose(
            coherence_blocked[mask], coherence_unblocked[mask], rtol=1e-10, atol=1e-12
        ), (
            f"Coherence mismatch with blocks={n_blocks}. "
            f"Max difference: {np.max(np.abs(coherence_blocked[mask] - coherence_unblocked[mask]))}"
        )


def test_expectation_cross_spectral_matrix_blocks_edge_cases():
    """Test edge cases for blocked computation.

    This test verifies that blocks parameter handles edge cases correctly:
    - blocks=1 (equivalent to unblocked)
    - blocks > number of signal pairs (more blocks than needed)
    - Very small datasets
    """
    # Small dataset
    n_time_windows = 2
    n_trials = 2
    n_tapers = 2
    n_frequencies = 5
    n_signals = 3  # Only 3 signals = 3 unique pairs in upper triangle

    np.random.seed(456)
    fourier_coefficients = np.random.randn(
        n_time_windows, n_trials, n_tapers, n_frequencies, n_signals
    ) + 1j * np.random.randn(
        n_time_windows, n_trials, n_tapers, n_frequencies, n_signals
    )
    fourier_coefficients = fourier_coefficients.astype(np.complex128)

    # Compute reference (unblocked)
    conn_ref = Connectivity(fourier_coefficients=fourier_coefficients, blocks=None)
    csm_ref = conn_ref._expectation_cross_spectral_matrix()

    # Test blocks=1 (should work like unblocked)
    conn_block1 = Connectivity(fourier_coefficients=fourier_coefficients, blocks=1)
    csm_block1 = conn_block1._expectation_cross_spectral_matrix()
    assert np.allclose(csm_block1, csm_ref, rtol=1e-10, atol=1e-12)

    # Test blocks > number of pairs (should handle gracefully)
    # With 3 signals, there are 3 pairs: (0,1), (0,2), (1,2)
    conn_block10 = Connectivity(fourier_coefficients=fourier_coefficients, blocks=10)
    csm_block10 = conn_block10._expectation_cross_spectral_matrix()
    assert np.allclose(csm_block10, csm_ref, rtol=1e-10, atol=1e-12)


def test_blocks_parameter_symmetry():
    """Test that blocked computation maintains matrix symmetry.

    The cross-spectral matrix should be symmetric (csm[i,j] = csm[j,i]*).
    This test verifies that blocked computation properly fills both
    upper and lower triangles.
    """
    n_time_windows = 3
    n_trials = 2
    n_tapers = 2
    n_frequencies = 10
    n_signals = 6

    np.random.seed(789)
    fourier_coefficients = np.random.randn(
        n_time_windows, n_trials, n_tapers, n_frequencies, n_signals
    ) + 1j * np.random.randn(
        n_time_windows, n_trials, n_tapers, n_frequencies, n_signals
    )
    fourier_coefficients = fourier_coefficients.astype(np.complex128)

    # Test with blocks
    conn_blocked = Connectivity(fourier_coefficients=fourier_coefficients, blocks=3)
    csm_blocked = conn_blocked._expectation_cross_spectral_matrix()

    # Verify symmetry: csm[..., i, j] should equal conj(csm[..., j, i])
    csm_transpose_conj = np.conj(np.swapaxes(csm_blocked, -2, -1))

    assert np.allclose(csm_blocked, csm_transpose_conj, rtol=1e-10, atol=1e-12), (
        "Cross-spectral matrix is not symmetric with blocked computation. "
        f"Max difference: {np.max(np.abs(csm_blocked - csm_transpose_conj))}"
    )


def test_blocks_reduce_memory():
    """Test that blocked computation reduces peak memory usage.

    The blocks parameter is designed to reduce memory consumption for large
    connectivity matrices by computing signal pairs in chunks. This test
    verifies that using blocks actually reduces peak memory usage.

    Memory Reduction Mechanism:
    - Without blocks: Computes full (n_signals x n_signals) cross-spectral matrix
    - With blocks: Computes smaller chunks at a time, reducing peak memory

    Expected memory reduction is most noticeable for large n_signals
    (e.g., n_signals >= 50).
    """
    import tracemalloc

    # Use moderately large dimensions to observe memory difference
    # (not too large to avoid slow tests)
    n_time_windows = 20
    n_trials = 5
    n_tapers = 7
    n_frequencies = 100
    n_signals = 50  # Large enough to see memory benefit

    np.random.seed(999)
    fourier_coefficients = np.random.randn(
        n_time_windows, n_trials, n_tapers, n_frequencies, n_signals
    ) + 1j * np.random.randn(
        n_time_windows, n_trials, n_tapers, n_frequencies, n_signals
    )
    fourier_coefficients = fourier_coefficients.astype(np.complex128)

    # Measure memory for unblocked computation
    tracemalloc.start()
    conn_unblocked = Connectivity(
        fourier_coefficients=fourier_coefficients, blocks=None
    )
    _ = conn_unblocked._expectation_cross_spectral_matrix()
    _, peak_unblocked = tracemalloc.get_traced_memory()
    tracemalloc.stop()

    # Measure memory for blocked computation
    tracemalloc.start()
    conn_blocked = Connectivity(fourier_coefficients=fourier_coefficients, blocks=5)
    _ = conn_blocked._expectation_cross_spectral_matrix()
    _, peak_blocked = tracemalloc.get_traced_memory()
    tracemalloc.stop()

    # Verify that blocked uses less or equal memory
    # Note: In practice, blocked computation should use less memory for large arrays,
    # but the benefit may be small for moderate sizes. We check that it doesn't
    # use significantly MORE memory (within 20% overhead for block management).
    memory_ratio = peak_blocked / peak_unblocked
    assert memory_ratio <= 1.2, (
        f"Blocked computation uses significantly more memory than unblocked. "
        f"Ratio: {memory_ratio:.2f} (peak_blocked={peak_blocked:,}, "
        f"peak_unblocked={peak_unblocked:,})"
    )

    # Document the actual memory usage for reference
    # (this helps users understand the benefit)
    print(
        f"\nMemory usage comparison (n_signals={n_signals}):\n"
        f"  Unblocked: {peak_unblocked:,} bytes\n"
        f"  Blocked:   {peak_blocked:,} bytes\n"
        f"  Ratio:     {memory_ratio:.2%}"
    )
>>>>>>> 3e492875
<|MERGE_RESOLUTION|>--- conflicted
+++ resolved
@@ -606,7 +606,6 @@
         assert np.allclose(gp_subset[..., j, i], gp_all[..., j, i], equal_nan=True)
 
 
-<<<<<<< HEAD
 def test_nyquist_bin_even_n():
     """Test that Nyquist bin is included for even N FFT lengths."""
     # Create signal with even FFT length (N=1024)
@@ -629,9 +628,6 @@
         coherence.shape[-3] == expected_n_frequencies
     ), f"Expected {expected_n_frequencies} frequencies, got {coherence.shape[-3]}"
 
-    # Test that frequencies property shape matches when provided
-    # (frequencies is None when not provided to constructor)
-
 
 def test_nyquist_bin_odd_n():
     """Test that frequency indexing works correctly for odd N FFT lengths."""
@@ -655,9 +651,7 @@
         coherence.shape[-3] == expected_n_frequencies
     ), f"Expected {expected_n_frequencies} frequencies, got {coherence.shape[-3]}"
 
-    # Test that frequencies property shape matches when provided
-    # (frequencies is None when not provided to constructor)
-=======
+
 def test_connectivity_rejects_wrong_ndim():
     """Test that Connectivity rejects inputs with wrong number of dimensions."""
     import pytest
@@ -1026,5 +1020,4 @@
         f"  Unblocked: {peak_unblocked:,} bytes\n"
         f"  Blocked:   {peak_blocked:,} bytes\n"
         f"  Ratio:     {memory_ratio:.2%}"
-    )
->>>>>>> 3e492875
+    )