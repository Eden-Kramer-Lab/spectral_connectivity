--- conflicted
+++ resolved
@@ -184,11 +184,7 @@
         assert not (cons[mea].values == 0).all()
         assert not (np.isnan(cons[mea].values)).all()
 
-<<<<<<< HEAD
         expected_frequencies = np.array([0, 250, -500])  # Now includes Nyquist bin
-        assert np.allclose(cons[mea].frequency, expected_frequencies)
-=======
-        expected_frequencies = np.array([0, 250])
         assert np.allclose(cons[mea].frequency, expected_frequencies)
 
 
@@ -251,5 +247,4 @@
 
     # Verify excluded methods are not included
     found_methods_set = set(methods_via_inspect)
-    assert not excluded_methods.intersection(found_methods_set)
->>>>>>> 3e492875
+    assert not excluded_methods.intersection(found_methods_set)