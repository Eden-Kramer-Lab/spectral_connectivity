--- conflicted
+++ resolved
@@ -60,11 +60,7 @@
 
 ### Package Dependencies ###
 `spectral_connectivity` requires:
-<<<<<<< HEAD
-- python>3.6
-=======
 - python
->>>>>>> 6de585ce
 - numpy
 - matplotlib
 - scipy
