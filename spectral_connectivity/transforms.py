"""Transforms time domain signals to the frequency domain."""

import os
from logging import getLogger

import numpy as np
from scipy import interpolate
from scipy.linalg import eigvals_banded

logger = getLogger(__name__)

if os.environ.get("SPECTRAL_CONNECTIVITY_ENABLE_GPU") == "true":
    try:
        logger.info("Using GPU for spectral_connectivity...")
        import cupy as xp
        from cupy.linalg import lstsq
        from cupyx.scipy.fft import fft, fftfreq, ifft, next_fast_len
    except ImportError:
        raise RuntimeError(
            "GPU support was explicitly requested via SPECTRAL_CONNECTIVITY_ENABLE_GPU='true', "
            "but CuPy is not installed. Please install CuPy with: "
            "'pip install cupy' or 'conda install cupy'"
        )
<<<<<<< HEAD
=======
        import numpy as xp
        from scipy.fft import fft, fftfreq, ifft, next_fast_len
        from scipy.linalg import lstsq
>>>>>>> 088ef207
else:
    logger.info("Using CPU for spectral_connectivity...")
    import numpy as xp
    from scipy.fft import fft, fftfreq, ifft, next_fast_len
    from scipy.linalg import lstsq


class Multitaper(object):
    """Transform time-domain signal(s) to the frequency domain by using
    multiple tapering windows.

    Parameters
    ----------
    time_series : array, shape (n_time_samples, n_trials, n_signals) or (n_time_samples, n_signals)
    sampling_frequency : float, optional
        Number of samples per time unit the signal(s) are recorded at.
    time_halfbandwidth_product : float, optional
        Specifies the time-frequency tradeoff of the tapers and also the number
        of tapers if `n_tapers` is not set.
    detrend_type : string or None, optional
        Subtracting a constant or a linear trend from each time window. If None
        then no detrending is done.
    start_time : float, optional
        Start time of time series.
    time_window_duration : float, optional
        Duration of sliding window in which to compute the fft. Defaults to
        the entire time if not set.
    time_window_step : float, optional
        Duration of time to skip when moving the window forward. By default,
        this equals the duration of the time window.
    tapers : array, optional, shape (n_time_samples_per_window, n_tapers)
        Pass in a pre-computed set of tapers. If `None`, then the tapers are
        automically calculated based on the `time_halfbandwidth_product`,
        `n_tapers`, and `n_time_samples_per_window`.
    n_tapers : int, optional
        Set the number of tapers. If `None`, the number of tapers is computed
        by 2 * `time_halfbandwidth_product` - 1.
    n_time_samples_per_window : int, optional
        Number of samples in each sliding window. If `time_window_duration` is
        set, then this is calculated automically.
    n_time_samples_per_step : int, optional
        Number of samples to skip when moving the window forward. If
        `time_window_step` is set, then this is calculated automically.
    is_low_bias : bool, optional
        If `True`, excludes tapers with eigenvalues < 0.9

    """

    def __init__(
        self,
        time_series,
        sampling_frequency=1000,
        time_halfbandwidth_product=3,
        detrend_type="constant",
        time_window_duration=None,
        time_window_step=None,
        n_tapers=None,
        tapers=None,
        start_time=0,
        n_fft_samples=None,
        n_time_samples_per_window=None,
        n_time_samples_per_step=None,
        is_low_bias=True,
    ):
        self.time_series = xp.asarray(time_series)
        self.sampling_frequency = sampling_frequency
        self.time_halfbandwidth_product = time_halfbandwidth_product
        self.detrend_type = detrend_type
        self._time_window_duration = time_window_duration
        self._time_window_step = time_window_step
        self.is_low_bias = is_low_bias
        self.start_time = xp.asarray(start_time)
        self._n_fft_samples = n_fft_samples
        self._tapers = tapers
        self._n_tapers = n_tapers
        self._n_time_samples_per_window = n_time_samples_per_window
        self._n_samples_per_time_step = n_time_samples_per_step

    def __repr__(self):
        return (
            "Multitaper("
            "sampling_frequency={0.sampling_frequency!r}, "
            "time_halfbandwidth_product={0.time_halfbandwidth_product!r},\n"
            "           time_window_duration={0.time_window_duration!r}, "
            "time_window_step={0.time_window_step!r},\n"
            "           detrend_type={0.detrend_type!r}, "
            "start_time={0.start_time}, "
            "n_tapers={0.n_tapers}"
            ")".format(self)
        )

    @property
    def tapers(self):
        """Returns the tapers used for the multitpaer function. Tapers are the windowing function.

        Returns
        -------
        tapers : array_like, shape (n_time_samples_per_window, n_tapers)

        """
        if self._tapers is None:
            self._tapers = _make_tapers(
                self.n_time_samples_per_window,
                self.sampling_frequency,
                self.time_halfbandwidth_product,
                self.n_tapers,
                is_low_bias=self.is_low_bias,
            )
        return self._tapers

    @property
    def time_window_duration(self):
        """Duration of each time bin."""
        if self._time_window_duration is None:
            self._time_window_duration = (
                self.n_time_samples_per_window / self.sampling_frequency
            )
        return self._time_window_duration

    @property
    def time_window_step(self):
        """How much to each time window slides."""
        if self._time_window_step is None:
            self._time_window_step = (
                self.n_time_samples_per_step / self.sampling_frequency
            )
        return self._time_window_step

    @property
    def n_tapers(self):
        """Number of desired tapers.

        Note that the number of tapers may be less than this number if
        the bias of the tapers is too high (eigenvalues > 0.9)

        """
        if self._n_tapers is None:
            return int(xp.floor(2 * self.time_halfbandwidth_product - 1))
        return self._n_tapers

    @property
    def n_time_samples_per_window(self):
        """Number of samples per time bin."""
        if (
            self._n_time_samples_per_window is None
            and self._time_window_duration is None
        ):
            self._n_time_samples_per_window = self.time_series.shape[0]
        elif self._time_window_duration is not None:
            self._n_time_samples_per_window = int(
                xp.around(self.time_window_duration * self.sampling_frequency)
            )
        return self._n_time_samples_per_window

    @property
    def n_fft_samples(self):
        """Number of frequency bins."""
        if self._n_fft_samples is None:
            self._n_fft_samples = next_fast_len(self.n_time_samples_per_window)
        return self._n_fft_samples

    @property
    def frequencies(self):
        """Frequency of each frequency bin."""
        return fftfreq(self.n_fft_samples, 1.0 / self.sampling_frequency)

    @property
    def n_time_samples_per_step(self):
        """If `time_window_step` is set, then calculate the
        `n_time_samples_per_step` based on the time window duration. If
        `time_window_step` and `n_time_samples_per_step` are both not set,
        default the window step size to the same size as the window.
        """
        if self._n_samples_per_time_step is None and self._time_window_step is None:
            self._n_samples_per_time_step = self.n_time_samples_per_window
        elif self._time_window_step is not None:
            self._n_samples_per_time_step = int(
                self.time_window_step * self.sampling_frequency
            )
        return self._n_samples_per_time_step

    @property
    def time(self):
        """Time of each time bin."""
        original_time = (
            xp.arange(0, self.time_series.shape[0]) / self.sampling_frequency
        )
        window_start_time = _sliding_window(
            original_time, self.n_time_samples_per_window, self.n_time_samples_per_step
        )[:, 0]
        return self.start_time + window_start_time

    @property
    def n_signals(self):
        """Number of signals computed."""
        return 1 if len(self.time_series.shape) < 2 else self.time_series.shape[-1]

    @property
    def n_trials(self):
        """Number of trials computed."""
        return 1 if len(self.time_series.shape) < 3 else self.time_series.shape[1]

    @property
    def frequency_resolution(self):
        """Range of frequencies the transform is able to resolve given the time-frequency tradeoff."""
        return 2.0 * self.time_halfbandwidth_product / self.time_window_duration

    @property
    def nyquist_frequency(self):
        """Maximum resolvable frequency."""
        return self.sampling_frequency / 2

    def fft(self):
        """Compute the fast Fourier transform using the multitaper method.

        Returns
        -------
        fourier_coefficients : array, shape (n_time_windows, n_trials, n_tapers, n_fft_samples, n_signals)

        """
        time_series = _add_axes(self.time_series)
        time_series = _sliding_window(
            time_series,
            window_size=self.n_time_samples_per_window,
            step_size=self.n_time_samples_per_step,
            axis=0,
        )
        if self.detrend_type is not None:
            time_series = detrend(time_series, type=self.detrend_type)

        logger.info(self)

        return _multitaper_fft(
            self.tapers, time_series, self.n_fft_samples, self.sampling_frequency
        ).swapaxes(2, -1)


def _add_axes(time_series):
    """If no trial or signal axes included, add one in."""
    n_axes = len(time_series.shape)
    if n_axes == 1:  # add trials and signals axes
        return time_series[:, xp.newaxis, xp.newaxis]
    elif n_axes == 2:  # add trials axis
        return time_series[:, xp.newaxis, ...]
    else:
        return time_series


def _sliding_window(data, window_size, step_size=1, axis=-1, is_copy=True):
    """
    Calculate a sliding window over a signal

    Parameters
    ----------
    data : numpy array
        The array to be slided over.
    window_size : int
        Number of samples per window
    step_size : int
        Number of samples to step the window forward. Defaults to 1.
    axis : int
        The axis to slide over. Defaults to the last axis.
    is_copy : bool
        Return strided array as copy to avoid sideffects when manipulating
        the output array.

    Returns
    -------
    data : array-like
        A matrix where row in last dimension consists of one instance
        of the sliding window.

    Notes
    -----
    - Be wary of setting `copy` to `False` as undesired sideffects with the
      output values may occur.

    Examples
    --------
    >>> a = numpy.array([1, 2, 3, 4, 5])
    >>> _sliding_window(a, window_size=3)
    array([[1, 2, 3],
           [2, 3, 4],
           [3, 4, 5]])
    >>> _sliding_window(a, window_size=3, step_size=2)
    array([[1, 2, 3],
           [3, 4, 5]])

    References
    ----------
    .. [1] https://gist.github.com/nils-werner/9d321441006b112a4b116a8387c2
    280c

    """
    shape = list(data.shape)
    shape[axis] = np.floor(
        (data.shape[axis] / step_size) - (window_size / step_size) + 1
    ).astype(int)
    shape.append(window_size)

    strides = list(data.strides)
    strides[axis] *= step_size
    strides.append(data.strides[axis])

    strided = xp.lib.stride_tricks.as_strided(data, shape=shape, strides=strides)

    return strided.copy() if is_copy else strided


def _multitaper_fft(tapers, time_series, n_fft_samples, sampling_frequency, axis=-2):
    """Projects the data on the tapers and returns the discrete Fourier
    transform

    Parameters
    ----------
    tapers : array_like, shape (n_time_samples_per_window, n_tapers)
    time_series : array_like, shape (n_windows, n_trials, n_time_samples_per_window)
    n_fft_samples : int
    sampling_frequency : int

    Returns
    -------
    fourier_coefficients : array_like, shape (n_windows, n_trials, n_tapers n_fft_samples, n_signals)

    """
    projected_time_series = (
        time_series[..., xp.newaxis] * tapers[xp.newaxis, xp.newaxis, ...]
    )
    return fft(projected_time_series, n=n_fft_samples, axis=axis) / sampling_frequency


def _make_tapers(
    n_time_samples_per_window,
    sampling_frequency,
    time_halfbandwidth_product,
    n_tapers,
    is_low_bias=True,
):
    """Returns the Discrete prolate spheroidal sequences (tapers) for
    multi-taper spectral analysis.

    Parameters
    ----------
    n_time_samples_per_window : int
    sampling_frequency : int
    time_halfbandwidth_product : float
    n_tapers : int
    is_low_bias : bool
        Keep only tapers with eigenvalues > 0.9

    Returns
    -------
    tapers : array_like, shape (n_time_samples_per_window, n_tapers)

    """
    tapers, _ = dpss_windows(
        n_time_samples_per_window,
        time_halfbandwidth_product,
        n_tapers,
        is_low_bias=is_low_bias,
    )
    return tapers.T * xp.sqrt(sampling_frequency)


def tridisolve(d, e, b, overwrite_b=True):
    """Symmetric tridiagonal system solver, from Golub and Van Loan p157.
    .. note:: Copied from NiTime.
    Parameters
    ----------
    d : ndarray
      main diagonal stored in d[:]
    e : ndarray
      superdiagonal stored in e[:-1]
    b : ndarray
      RHS vector
    Returns
    -------
    x : ndarray
      Solution to Ax = b (if overwrite_b is False). Otherwise solution is
      stored in previous RHS vector b
    """
    N = len(b)
    # work vectors
    dw = d.copy()
    ew = e.copy()
    if overwrite_b:
        x = b
    else:
        x = b.copy()
    for k in range(1, N):
        # e^(k-1) = e(k-1) / d(k-1)
        # d(k) = d(k) - e^(k-1)e(k-1) / d(k-1)
        t = ew[k - 1]
        ew[k - 1] = t / dw[k - 1]
        dw[k] = dw[k] - t * ew[k - 1]
    for k in range(1, N):
        x[k] = x[k] - ew[k - 1] * x[k - 1]
    x[N - 1] = x[N - 1] / dw[N - 1]
    for k in range(N - 2, -1, -1):
        x[k] = x[k] / dw[k] - ew[k] * x[k + 1]

    if not overwrite_b:
        return x


def tridi_inverse_iteration(d, e, w, x0=None, rtol=1e-8):
    """Perform an inverse iteration.
    This will find the eigenvector corresponding to the given eigenvalue
    in a symmetric tridiagonal system.
    ..note:: Copied from NiTime.
    Parameters
    ----------
    d : array
      main diagonal of the tridiagonal system
    e : array
      offdiagonal stored in e[:-1]
    w : float
      eigenvalue of the eigenvector
    x0 : array
      initial point to start the iteration
    rtol : float
      tolerance for the norm of the difference of iterates
    Returns
    -------
    e: array
      The converged eigenvector
    """
    eig_diag = d - w
    if x0 is None:
        x0 = np.random.randn(len(d))
    x_prev = np.zeros_like(x0)
    norm_x = np.linalg.norm(x0)
    # the eigenvector is unique up to sign change, so iterate
    # until || |x^(n)| - |x^(n-1)| ||^2 < rtol
    x0 /= norm_x
    while np.linalg.norm(np.abs(x0) - np.abs(x_prev)) > rtol:
        x_prev = x0.copy()
        tridisolve(eig_diag, e, x0)
        norm_x = np.linalg.norm(x0)
        x0 /= norm_x
    return x0


def dpss_windows(
    n_time_samples_per_window,
    time_halfbandwidth_product,
    n_tapers,
    is_low_bias=True,
    interp_from=None,
    interp_kind="linear",
):
    """Compute Discrete Prolate Spheroidal Sequences.

    Will give of orders [0, n_tapers-1] for a given frequency-spacing
    multiple NW and sequence length `n_time_samples_per_window`.

    Copied from NiTime and MNE-Python

    Parameters
    ----------
    n_time_samples_per_window : int
        Sequence length
    time_halfbandwidth_product : float, unitless
        Standardized half bandwidth corresponding to 2 * half_bw = BW * f0
        = BW * `n_time_samples_per_window` / dt but with dt taken as 1
    n_tapers : int
        Number of DPSS windows to return
    is_low_bias : bool
        Keep only tapers with eigenvalues > 0.9
    interp_from : int (optional)
        The tapers can be calculated using interpolation from a set of
        tapers with the same NW and n_tapers, but shorter
        n_time_samples_per_window.
        This is the length of the shorter set of tapers.
    interp_kind : str (optional)
        This ixput variable is passed to scipy.interpolate.interp1d and
        specifies the kind of interpolation as a string ('linear',
        'nearest', 'zero', 'slinear', 'quadratic, 'cubic') or as an integer
        specifying the order of the spline interpolator to use.

    Returns
    -------
    tapers, eigenvalues : tuple
        tapers is an array, shape (n_tapers, n_time_samples_per_window)

    Notes
    -----
    Tridiagonal form of DPSS calculation from:
    Slepian, D. Prolate spheroidal wave functions, Fourier analysis, and
    uncertainty V: The discrete case. Bell System Technical Journal,
    Volume 57 (1978), 1371430

    """
    n_tapers = int(n_tapers)
    half_bandwidth = float(time_halfbandwidth_product) / n_time_samples_per_window
    time_index = xp.arange(n_time_samples_per_window, dtype="d")

    if interp_from is not None:
        tapers = _find_tapers_from_interpolation(
            interp_from,
            time_halfbandwidth_product,
            n_tapers,
            n_time_samples_per_window,
            interp_kind,
        )
    else:
        tapers = _find_tapers_from_optimization(
            n_time_samples_per_window, time_index, half_bandwidth, n_tapers
        )

    tapers = _fix_taper_sign(tapers, n_time_samples_per_window)
    eigenvalues = _get_taper_eigenvalues(tapers, half_bandwidth, time_index)

    return (
        _get_low_bias_tapers(tapers, eigenvalues)
        if is_low_bias
        else (tapers, eigenvalues)
    )


def _find_tapers_from_interpolation(
    interp_from,
    time_halfbandwidth_product,
    n_tapers,
    n_time_samples_per_window,
    interp_kind,
):
    """Create the tapers of the smaller size `interp_from` and then
    interpolate to the larger size `n_time_samples_per_window`."""
    smaller_tapers, _ = dpss_windows(
        interp_from, time_halfbandwidth_product, n_tapers, is_low_bias=False
    )

    return [
        _interpolate_taper(taper, interp_kind, n_time_samples_per_window)
        for taper in smaller_tapers
    ]


def _interpolate_taper(taper, interp_kind, n_time_samples_per_window):
    interpolation_function = interpolate.interp1d(
        xp.arange(taper.shape[-1]), taper, kind=interp_kind
    )
    interpolated_taper = interpolation_function(
        xp.linspace(0, taper.shape[-1] - 1, n_time_samples_per_window, endpoint=False)
    )
    return interpolated_taper / xp.sqrt(xp.sum(interpolated_taper**2))


def _find_tapers_from_optimization(
    n_time_samples_per_window, time_index, half_bandwidth, n_tapers
):
    """here we want to set up an optimization problem to find a sequence
    whose energy is maximally concentrated within band
    [-half_bandwidth, half_bandwidth]. Thus,
    the measure lambda(T, half_bandwidth) is the ratio between the
    energy within that band, and the total energy. This leads to the
    eigen-system (A - (l1)I)v = 0, where the eigenvector corresponding
    to the largest eigenvalue is the sequence with maximally
    concentrated energy. The collection of eigenvectors of this system
    are called Slepian sequences, or discrete prolate spheroidal
    sequences (DPSS). Only the first K, K = 2NW/dt orders of DPSS will
    exhibit good spectral concentration
    [see http://en.wikipedia.org/wiki/Spectral_concentration_problem]

    Here I set up an alternative symmetric tri-diagonal eigenvalue
    problem such that
    (B - (l2)I)v = 0, and v are our DPSS (but eigenvalues l2 != l1)
    the main diagonal = ([n_time_samples_per_window-1-2*t]/2)**2 cos(2PIW),
    t=[0,1,2,...,n_time_samples_per_window-1] and the first off-diagonal =
    t(n_time_samples_per_window-t)/2, t=[1,2,...,
    n_time_samples_per_window-1] [see Percival and Walden, 1993]"""
    try:
        time_index = xp.asnumpy(time_index)
    except AttributeError:
        pass
    diagonal = ((n_time_samples_per_window - 1 - 2 * time_index) / 2.0) ** 2 * np.cos(
        2 * np.pi * half_bandwidth
    )
    off_diag = np.zeros_like(time_index)
    off_diag[:-1] = time_index[1:] * (n_time_samples_per_window - time_index[1:]) / 2.0
    # put the diagonals in LAPACK 'packed' storage
    ab = np.zeros((2, n_time_samples_per_window), dtype=float)
    ab[1] = diagonal
    ab[0, 1:] = off_diag[:-1]
    # only calculate the highest n_tapers eigenvalues
    w = eigvals_banded(
        ab,
        select="i",
        select_range=(
            n_time_samples_per_window - n_tapers,
            n_time_samples_per_window - 1,
        ),
    )
    w = w[::-1]

    # find the corresponding eigenvectors via inverse iteration
    t = np.linspace(0, np.pi, n_time_samples_per_window)
    tapers = np.zeros((n_tapers, n_time_samples_per_window), dtype=float)
    for taper_ind in range(n_tapers):
        tapers[taper_ind, :] = tridi_inverse_iteration(
            diagonal, off_diag, w[taper_ind], x0=np.sin((taper_ind + 1) * t)
        )
    return xp.asarray(tapers)


def _fix_taper_sign(tapers, n_time_samples_per_window):
    """By convention (Percival and Walden, 1993 pg 379)
    symmetric tapers (k=0,2,4,...) should have a positive average and
    antisymmetric tapers should begin with a positive lobe.

    Parameters
    ----------
    tapers : array, shape (n_tapers, n_time_samples_per_window)
    """

    # Fix sign of symmetric tapers
    is_not_symmetric = tapers[::2, :].sum(axis=1) < 0
    fix_sign = is_not_symmetric * -1
    fix_sign[fix_sign == 0] = 1
    tapers[::2, :] *= fix_sign[:, xp.newaxis]

    # Fix sign of antisymmetric tapers.
    # rather than test the sign of one point, test the sign of the
    # linear slope up to the first (largest) peak
    largest_peak_ind = xp.argmax(
        xp.abs(tapers[1::2, : n_time_samples_per_window // 2]), axis=1
    )
    for taper_ind, peak_ind in enumerate(largest_peak_ind):
        if xp.sum(tapers[2 * taper_ind + 1, :peak_ind]) < 0:
            tapers[2 * taper_ind + 1, :] *= -1
    return tapers


def _auto_correlation(data, axis=-1):
    n_time_samples_per_window = data.shape[axis]
    n_fft_samples = next_fast_len(2 * n_time_samples_per_window - 1)
    dpss_fft = fft(data, n_fft_samples, axis=axis)
    power = dpss_fft * dpss_fft.conj()
    return xp.real(ifft(power, axis=axis))


def _get_low_bias_tapers(tapers, eigenvalues):
    is_low_bias = eigenvalues > 0.9
    if not xp.any(is_low_bias):
        logger.warning("Could not properly use low_bias, " "keeping lowest-bias taper")
        is_low_bias = [xp.argmax(eigenvalues)]
    return tapers[is_low_bias, :], eigenvalues[is_low_bias]


def _get_taper_eigenvalues(tapers, half_bandwidth, time_index):
    """Finds the eigenvalues of the original spectral concentration
    problem using the autocorr sequence technique from Percival and Walden,
    1993 pg 390

    Parameters
    ----------
    tapers : array, shape (n_tapers, n_time_samples_per_window)
    half_bandwidth : float
    time_index : array, (n_time_samples_per_window,)

    Returns
    -------
    eigenvalues : array, shape (n_tapers,)

    """

    ideal_filter = 4 * half_bandwidth * xp.sinc(2 * half_bandwidth * time_index)
    ideal_filter[0] = 2 * half_bandwidth
    n_time_samples_per_window = len(time_index)
    return xp.dot(
        _auto_correlation(tapers)[:, :n_time_samples_per_window], ideal_filter
    )


def detrend(data, axis=-1, type="linear", bp=0, overwrite_data=False):
    """
    Remove linear trend along axis from data.

    Copied from scipy and now uses cupy or numpy functions.

    Parameters
    ----------
    data : array_like
        The input data.
    axis : int, optional
        The axis along which to detrend the data. By default this is the
        last axis (-1).
    type : {'linear', 'constant'}, optional
        The type of detrending. If ``type == 'linear'`` (default),
        the result of a linear least-squares fit to `data` is subtracted
        from `data`.
        If ``type == 'constant'``, only the mean of `data` is subtracted.
    bp : array_like of ints, optional
        A sequence of break points. If given, an individual linear fit is
        performed for each part of `data` between two break points.
        Break points are specified as indices into `data`. This parameter
        only has an effect when ``type == 'linear'``.
    overwrite_data : bool, optional
        If True, perform in place detrending and avoid a copy. Default is False
    Returns
    -------
    ret : ndarray
        The detrended input data.
    Examples
    --------
    >>> from scipy import signal
    >>> from numpy.random import default_rng
    >>> rng = default_rng()
    >>> npoints = 1000
    >>> noise = rng.standard_normal(npoints)
    >>> x = 3 + 2*np.linspace(0, 1, npoints) + noise
    >>> (signal.detrend(x) - noise).max()
    0.06  # random
    """
    if type not in ["linear", "l", "constant", "c"]:
        raise ValueError("Trend type must be 'linear' or 'constant'.")
    data = xp.asarray(data)
    dtype = data.dtype.char
    if dtype not in "dfDF":
        dtype = "d"
    if type in ["constant", "c"]:
        return data - xp.mean(data, axis, keepdims=True)
    else:
        dshape = data.shape
        N = dshape[axis]
        bp = xp.sort(xp.unique(xp.r_[0, bp, N]))
        if xp.any(bp > N):
            raise ValueError(
                "Breakpoints must be less than length " "of data along given axis."
            )
        Nreg = len(bp) - 1
        # Restructure data so that axis is along first dimension and
        #  all other dimensions are collapsed into second dimension
        rnk = len(dshape)
        if axis < 0:
            axis = axis + rnk
        newdims = xp.r_[axis, 0:axis, axis + 1 : rnk]
        newdata = xp.reshape(
            xp.transpose(data, tuple(newdims)), (N, np.prod(dshape) // N)
        )
        if not overwrite_data:
            newdata = newdata.copy()  # make sure we have a copy
        if newdata.dtype.char not in "dfDF":
            newdata = newdata.astype(dtype)
        # Find leastsq fit and remove it for each piece
        for m in range(Nreg):
            Npts = bp[m + 1] - bp[m]
            A = xp.ones((Npts, 2), dtype)
            A[:, 0] = xp.cast[dtype](np.arange(1, Npts + 1) * 1.0 / Npts)
            sl = slice(bp[m], bp[m + 1])
            coef, resids, rank, s = lstsq(A, newdata[sl])
            newdata[sl] = newdata[sl] - A @ coef
        # Put data back in original shape.
        tdshape = xp.take(dshape, newdims, 0)
        ret = xp.reshape(newdata, tuple(tdshape))
        vals = list(range(1, rnk))
        olddims = vals[:axis] + [0] + vals[axis:]
        return xp.transpose(ret, tuple(olddims))<|MERGE_RESOLUTION|>--- conflicted
+++ resolved
@@ -21,12 +21,6 @@
             "but CuPy is not installed. Please install CuPy with: "
             "'pip install cupy' or 'conda install cupy'"
         )
-<<<<<<< HEAD
-=======
-        import numpy as xp
-        from scipy.fft import fft, fftfreq, ifft, next_fast_len
-        from scipy.linalg import lstsq
->>>>>>> 088ef207
 else:
     logger.info("Using CPU for spectral_connectivity...")
     import numpy as xp
